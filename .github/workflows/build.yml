--- conflicted
+++ resolved
@@ -27,12 +27,8 @@
     steps: 
       # Checkout push-to-registry action GitHub repository
       - name: Checkout Push to Registry action
-<<<<<<< HEAD
-        uses: actions/checkout@v2
 
-=======
         uses: actions/checkout@v3
->>>>>>> f40a69cf
       - name: set env
         run: echo "DATE=$(date +'%Y%m%d')" >> $GITHUB_ENV
 
